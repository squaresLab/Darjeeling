--- conflicted
+++ resolved
@@ -17,23 +17,10 @@
 import yaml
 
 from ..problem import Problem
-<<<<<<< HEAD
-from ..localization import Localization, \
-                           ample, \
-                           genprog, \
-                           jaccard, \
-                           ochiai, \
-                           tarantula
-from ..snippet import SnippetDatabase
-from ..settings import Settings
-from ..test import BugZooTestSuite
-from .. import localization
-=======
 from ..version import __version__ as VERSION
 from ..session import Session
 from ..exceptions import BadConfigurationException
 from ..util import duration_str
->>>>>>> 13fc7651
 
 logger = logging.getLogger(__name__)  # type: logging.Logger
 logger.setLevel(logging.DEBUG)
@@ -176,176 +163,6 @@
         with open(filename, 'r') as f:
             yml = yaml.safe_load(f)
 
-<<<<<<< HEAD
-        has_limits = 'resource-limits' in yml
-
-        # should we continue to search for repairs?
-        if not terminate_early:
-            logger.info("search will continue after an acceptable patch has been discovered")
-        else:
-            logger.info("search will terminate when an acceptable patch has been discovered")
-
-        # how many threads should we use?
-        if threads is not None:
-            logger.info("using threads override: %d threads", threads)
-        elif 'threads' in yml:
-            if not isinstance(yml['threads'], int):
-                m = "'threads' property should be an int"
-                raise BadConfigurationException(m)
-            threads = yml['threads']
-            logger.info("using threads specified by configuration: %d threads",
-                        threads)
-        else:
-            threads = 1
-            logger.info("using default number of threads: %d", threads)
-        if threads < 1:
-            m = "number of threads must be greater than or equal to 1."
-            raise BadConfigurationException(m)
-
-        # determine time limit
-        if limit_time_minutes is not None:
-            logger.info("using time limit override: %d minutes",
-                        limit_time_minutes)
-        elif has_limits and 'time-minutes' in yml['resource-limits']:
-            if not isinstance(yml['resource-limits']['time-minutes'], int):
-                m = "'time-minutes' property in 'resource-limits' section should be an int"  # noqa: pycodestyle
-                raise BadConfigurationException(m)
-            limit_time_minutes = yml['resource-limits']['time-minutes']
-            logger.info("using time limit specified by configuration: %d minutes",  # noqa: pycodestyle
-                        limit_time_minutes)
-        else:
-            logger.info("no time limit is being enforced")
-
-        limit_time = None  # type: Optional[timedelta]
-        if limit_time_minutes:
-            if limit_time_minutes < 1:
-                m = "time limit must be greater than or equal to 1 minute"
-                raise BadConfigurationException(m)
-            limit_time = timedelta(minutes=limit_time_minutes)
-
-        # determine the limit on the number of candidate repairs
-        if limit_candidates is not None:
-            logger.info("using candidate limit override: %d candidates",
-                        limit_candidates)
-        elif has_limits and 'candidates' in yml['resource-limits']:
-            if not isinstance(yml['resource-limits']['candidates'], int):
-                m = "'candidates' property in 'resource-limits' section should be an int"
-                raise BadConfigurationException(m)
-            limit_candidates = yml['resource-limits']['candidates']
-            logger.info("using candidate limit specified by configuration: %d candidates",  # noqa: pycodestyle
-                        limit_candidates)
-        else:
-            logger.info("no limit on number of candidate evaluations")
-
-        if not limit_time and not limit_candidates:
-            m = "no resource limits were specified; resource use will be unbounded"  # noqa: pycodestyle
-            logger.warn(m)
-
-        # seed override
-        if seed is not None:
-            logger.info("using random number generator seed override: %d",
-                        seed)
-
-        # no seed override; seed provided in config
-        elif 'seed' in yml:
-            if not isinstance(yml['seed'], int):
-                m = "'seed' property should be an int."
-                raise BadConfigurationException(m)
-            elif yml['seed'] < 0:
-                m = "'seed' property should be greater than or equal to zero."
-                raise BadConfigurationException(m)
-            seed = yml['seed']
-            logger.info("using random number generator seed provided by configuration: %d",  # noqa: pycodestyle
-                        seed)
-
-        # no seed override or provided in provided
-        # use current date/time
-        elif seed is None:
-            random.seed(datetime.now())
-            seed = random.randint(0, sys.maxsize)
-            logger.info("using random number generator seed based on current date and time: %d",  # noqa: pycodestyle
-                        seed)
-
-        # seed the RNG
-        random.seed(seed)
-
-        # determine the language
-        if 'language' not in yml:
-            m = "'language' property is missing"
-            raise BadConfigurationException(m)
-        if not isinstance(yml['language'], str):
-            m = "'language' property should be a string"
-            raise BadConfigurationException(m)
-        try:
-            language = Language.find(yml['language'])
-        except LanguageNotSupported:
-            supported = ', '.join([l.value for l in Language])
-            supported = "(supported languages: {})".format(supported)
-            m = "unsupported language [{}]. {}"
-            m = m.format(yml['language'], supported)
-            raise BadConfigurationException(m)
-        logger.info("using language: %s", language.value)
-
-        # build the settings
-        opts = yml.get('optimizations', {})
-        settings = \
-            Settings(use_scope_checking=opts.get('use-scope-checking', True),
-                     use_syntax_scope_checking=opts.get('use-syntax-scope-checking', True),
-                     ignore_dead_code=opts.get('ignore-dead-code', True),
-                     ignore_equivalent_appends=opts.get('ignore-equivalent-prepends', True),
-                     ignore_untyped_returns=opts.get('ignore-untyped-returns', True),
-                     ignore_string_equivalent_snippets=opts.get('ignore-string-equivalent-snippets', True),
-                     ignore_decls=opts.get('ignore-decls', True),
-                     only_insert_executed_code=opts.get('only-insert-executed-code', True))
-        logger.info("using repair settings: %s", settings)
-
-        # fetch the transformation schemas
-        if 'transformations' not in yml:
-            m = "'transformations' section is missing"
-            raise BadConfigurationException(m)
-        if not isinstance(yml['transformations'], dict):
-            m = "'transformations' section should be an object"
-            raise BadConfigurationException(m)
-        if not 'schemas' in yml['transformations']:
-            m = "'schemas' property missing in 'transformations' section"
-            raise BadConfigurationException(m)
-        if not isinstance(yml['transformations']['schemas'], list):
-            m = "'schemas' property should be a list"
-            raise BadConfigurationException(m)
-
-        def schema_from_dict(d: Dict[str, Any]) -> Type[Transformation]:
-            if not isinstance(d, dict):
-                m = "expected an object but was a {}".format(type(d).__name__)
-                m = "illegal schema description: {}".format(m)
-                raise BadConfigurationException(m)
-            if not 'type' in d:
-                m = "missing 'type' property in schema description"
-                raise BadConfigurationException(m)
-
-            name_schema = d['type']
-            try:
-                return Transformation.find_schema(name_schema)
-            except KeyError:
-                known_schemas = "(known schemas: {})".format(
-                    ', '.join(Transformation.schemas()))
-                m = "no schema with name [{}]. {}"
-                m = m.format(name_schema, known_schemas)
-                raise BadConfigurationException(m)
-
-        schemas = \
-            [schema_from_dict(d) for d in yml['transformations']['schemas']]
-
-        # fetch the bugzoo snapshot
-        if 'snapshot' not in yml:
-            raise BadConfigurationException("'snapshot' property is missing")
-        if not isinstance(yml['snapshot'], str):
-            m = "'snapshot' property should be a string"
-            raise BadConfigurationException(m)
-        name_snapshot = yml['snapshot']
-
-
-=======
->>>>>>> 13fc7651
         # connect to BugZoo
         logger.info("connecting to BugZoo server")
         with bugzoo.server.ephemeral(timeout_connection=120) as client_bugzoo:
@@ -363,103 +180,6 @@
                 logger.error(str(err))
                 sys.exit(1)
 
-<<<<<<< HEAD
-            # build the test suite
-            test_suite = BugZooTestSuite.from_bug(client_bugzoo, snapshot)
-
-            # compute coverage
-            logger.info("computing coverage information...")
-            coverage = client_bugzoo.bugs.coverage(snapshot)
-            logger.info("computed coverage information")
-
-            # compute localization
-            logger.info("computing fault localization...")
-            if 'localization' not in yml:
-                m = "'localization' section is missing"
-                raise BadConfigurationException(m)
-
-            localization = \
-                Localization.from_config(coverage, yml['localization'])
-            logger.info("computed fault localization:\n%s", localization)
-
-            # determine implicated files and lines
-            files = localization.files
-            lines = list(localization)  # type: List[FileLine]
-
-            # compute analysis
-            analysis = kaskara.Analysis.build(client_bugzoo,
-                                              snapshot,
-                                              files)
-
-            # build problem
-            problem = Problem(bz=client_bugzoo,
-                              bug=snapshot,
-                              language=language,
-                              coverage=coverage,
-                              analysis=analysis,
-                              test_suite=test_suite,
-                              settings=settings)
-
-            # build snippet database
-            logger.info("constructing database of donor snippets...")
-            snippets = SnippetDatabase.from_statements(
-                analysis.statements,
-                use_canonical_form=settings.ignore_string_equivalent_snippets)
-            logger.info("constructed database of donor snippets: %d snippets",
-                        len(snippets))
-
-            # FIXME build and index transformations
-            logger.info("constructing transformation database...")
-            tx = list(find_all_transformations(problem, lines, snippets, schemas))
-            logger.info("constructed transformation database: %d transformations",  # noqa: pycodestyle
-                        len(tx))
-
-            # build the search strategy
-            # FIXME pass limits!
-            searcher = Searcher.from_dict(yml['algorithm'], problem, tx,
-                                          threads=threads,
-                                          candidate_limit=limit_candidates,
-                                          time_limit=limit_time)
-
-            logger.info("beginning search process...")
-            patches = []  # type: List[Candidate]
-            if terminate_early:
-                try:
-                    patches.append(next(searcher.__iter__()))
-                except StopIteration:
-                    pass
-            else:
-                patches = list(searcher)
-            if not patches:
-                logger.info("failed to find a patch")
-
-            # wait for threads to finish gracefully before exiting
-            searcher.close()
-
-            # report stats
-            num_test_evals = searcher.num_test_evals
-            num_candidate_evals = searcher.num_candidate_evals
-            time_running_mins = searcher.time_running.seconds / 60
-
-            logger.info("found %d plausible patches", len(patches))
-            logger.info("time taken: %.2f minutes", time_running_mins)
-            logger.info("# test evaluations: %d", searcher.num_test_evals)
-            logger.info("# candidate evaluations: %d", searcher.num_candidate_evals)
-
-            # save patches to disk
-            os.makedirs(dir_patches, exist_ok=True)
-            for i, patch in enumerate(patches):
-                diff = str(patch.to_diff(problem))
-                fn_patch = os.path.join(dir_patches, '{}.diff'.format(i))
-                logger.debug("writing patch to %s", fn_patch)
-                try:
-                    with open(fn_patch, 'w') as f:
-                        f.write(diff)
-                except Exception:
-                    logger.exception("failed to write patch: %s", fn_patch)
-                    raise
-                logger.debug("wrote patch to %s", fn_patch)
-=======
             if interactive:
                 log_to_stdout.setLevel(logging.CRITICAL)
                 with UI(session):
@@ -469,7 +189,6 @@
             if not interactive:
                 session.run()
                 session.close()
->>>>>>> 13fc7651
 
 
 class CLI(cement.App):
